--- conflicted
+++ resolved
@@ -68,9 +68,6 @@
   },
 );
 
-<<<<<<< HEAD
-const transformNumberToFormat = (value: number, unit: string, toFixedDecimal?: number) => {
-=======
 const getAutoUnit = (value: number) => {
   if (value >= 1e15) return "peta";
   if (value >= 1e12) return "tera";
@@ -90,7 +87,6 @@
 }
 
 const transformNumberToFormat = (value: number, toFixedDecimal?: number) => {
->>>>>>> 8b9b1617
   if (value == null) {
     return value;
   }
@@ -153,17 +149,6 @@
   }
 };
 
-<<<<<<< HEAD
-hbs.registerHelper("chart", function (data: number[], height: number, formatThousands: boolean, unitStr: string) {
-  if (data.length > 0) {
-    let dataTransformed = data;
-    const formatThousandsBool = formatThousands ? Boolean(formatThousands) === true : false;
-
-    const unitStrBool = typeof unitStr === "string" ? Boolean(unitStr) === true : false;
-
-    if (unitStr) {
-      dataTransformed = data.map((v) => transformValueToUnit(v, unitStr, 4));
-=======
 hbs.registerHelper(
   "chart",
   function (
@@ -194,32 +179,9 @@
       });
     } else {
       return "**No data**";
->>>>>>> 8b9b1617
     }
-
-    return asciichart.plot(
-      dataTransformed,
-      formatThousandsBool
-        ? {
-            height: height,
-            format: (x: number) => {
-              return Math.floor(x).toLocaleString("en-US").padStart(15, "  ");
-            },
-          }
-        : {
-            height: height,
-            format: unitStrBool
-              ? (x: number) => {
-                  const valueStr = x.toFixed(2).toLocaleLowerCase("en-US") + ` ${getPrefixOfUnit(unitStr)}H/s`;
-                  return valueStr.padStart(12, "  ");
-                }
-              : undefined,
-          },
-    );
-  } else {
-    return "**No data**";
-  }
-});
+  },
+);
 
 hbs.registerHelper("unitFormat", transformNumberToFormat);
 hbs.registerHelper("autoUnitLabel", autoUnitLabel);
