--- conflicted
+++ resolved
@@ -16,35 +16,7 @@
   return client;
 }
 
-<<<<<<< HEAD
-const client = connect(process.env.BASE_NODE_GRPC_URL || "");
-=======
-class Client {
-  inner: any;
-  [key: string]: any;
-  constructor(address: string = "localhost:18142") {
-    this.inner = connect(address);
-    const methods = [
-      "getVersion",
-      "listHeaders",
-      "getBlocks",
-      "getMempoolTransactions",
-      "getTipInfo",
-      "searchUtxos",
-      "getTokens",
-      "getNetworkDifficulty",
-      "getActiveValidatorNodes",
-      "getHeaderByHash",
-      "searchKernels",
-      "searchPaymentReferences",
-    ];
-    methods.forEach((method) => {
-      this[method] = (arg: any) => this.inner[method]().sendMessage(arg);
-    });
-  }
-}
-const client = new Client(process.env.BASE_NODE_GRPC_URL);
->>>>>>> c4ea0b04
+const client = connect(process.env.BASE_NODE_GRPC_URL || "localhost:18142");
 
 function createClient() {
   return client;
