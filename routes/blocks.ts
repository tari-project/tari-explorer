--- conflicted
+++ resolved
@@ -253,10 +253,6 @@
   if (res.locals.backgroundUpdater.isHealthy({ from, limit })) {
     // load the default page from cache
     tipHeight = res.locals.backgroundUpdater.getData().indexData.tipInfo.metadata.best_block_height;
-<<<<<<< HEAD
-    console.log(`Tip height from cache: ${tipHeight}`);
-=======
->>>>>>> 4bbdf70c
   } else {
     const client = createClient();
     const tipInfo = await client.getTipInfo({});
@@ -268,14 +264,11 @@
 
 router.get("/:height/header", async function (req: Request, res: Response) {
   const { height } = req.params;
-<<<<<<< HEAD
-=======
   // Validate that height is a string representing a non-negative integer
   if (typeof height !== "string" || !/^\d+$/.test(height)) {
     res.status(400).json({ error: "Invalid block height parameter. Must be a non-negative integer." });
     return;
   }
->>>>>>> 4bbdf70c
   const client = createClient();
   const headers = client.getBlocks({
     heights: [BigInt(height)],
