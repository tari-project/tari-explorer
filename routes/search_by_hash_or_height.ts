//  Copyright 2021. The Tari Project
//
//  Redistribution and use in source and binary forms, with or without modification, are permitted provided that the
//  following conditions are met:
//
//  1. Redistributions of source code must retain the above copyright notice, this list of conditions and the following
//  disclaimer.
//
//  2. Redistributions in binary form must reproduce the above copyright notice, this list of conditions and the
//  following disclaimer in the documentation and/or other materials provided with the distribution.
//
//  3. Neither the name of the copyright holder nor the names of its contributors may be used to endorse or promote
//  products derived from this software without specific prior written permission.
//
//  THIS SOFTWARE IS PROVIDED BY THE COPYRIGHT HOLDERS AND CONTRIBUTORS "AS IS" AND ANY EXPRESS OR IMPLIED WARRANTIES,
//  INCLUDING, BUT NOT LIMITED TO, THE IMPLIED WARRANTIES OF MERCHANTABILITY AND FITNESS FOR A PARTICULAR PURPOSE ARE
//  DISCLAIMED. IN NO EVENT SHALL THE COPYRIGHT HOLDER OR CONTRIBUTORS BE LIABLE FOR ANY DIRECT, INDIRECT, INCIDENTAL,
//  SPECIAL, EXEMPLARY, OR CONSEQUENTIAL DAMAGES (INCLUDING, BUT NOT LIMITED TO, PROCUREMENT OF SUBSTITUTE GOODS OR
//  SERVICES; LOSS OF USE, DATA, OR PROFITS; OR BUSINESS INTERRUPTION) HOWEVER CAUSED AND ON ANY THEORY OF LIABILITY,
//  WHETHER IN CONTRACT, STRICT LIABILITY, OR TORT (INCLUDING NEGLIGENCE OR OTHERWISE) ARISING IN ANY WAY OUT OF THE
//  USE OF THIS SOFTWARE, EVEN IF ADVISED OF THE POSSIBILITY OF SUCH DAMAGE.

import { createClient } from "../baseNodeClient.js";
import express from "express";
import cacheSettings from "../cacheSettings.js";
import cache from "../cache.js";
import { sanitizeBigInts } from "../utils/sanitizeObject.js";
import { collectAsyncIterable } from "../utils/grpcHelpers.js";
const router = express.Router();

export interface SearchResult {
  payment_reference_hex?: string;
  block_height?: string;
  block_hash?: Buffer;
  mined_timestamp?: string;
  commitment?: Buffer;
  is_spent?: boolean;
  spent_height?: string;
  spent_block_hash?: Buffer;
  min_value_promise?: string;
  spent_timestamp?: string;
  output_hash?: Buffer;
  search_type: string;
}

interface HashData {
  hexHash: string;
  binaryHash: Buffer;
  assigned: boolean;
}

interface HeightData {
  height: bigint;
  assigned: boolean;
}

router.get("/", async function (req: express.Request, res: express.Response) {
  res.setHeader("Cache-Control", cacheSettings.newBlocks);
  const client = createClient();

  // Input processing - all inputs
  const all_inputs = Array.from(
    new Set(
      ((req.query.hash_or_number || "") as string)
        .split(",")
        .filter((ref) => ref !== "") // Remove empty strings
        .map((ref) => ref.trim().toLowerCase()), // Remove extra spaces
    ),
  );

  // Input processing - extract hashes
  const hashes = Array.from(
    new Set(
      ((req.query.hash_or_number || "") as string)
        .split(",")
        .filter((ref) => ref !== "") // Remove empty strings
        .map((ref) => ref.trim().toLowerCase()) // Remove extra spaces
        .filter((ref) => /^[a-fA-F0-9]{64}$/.test(ref)), // Validate format
    ),
  );
  const hashesMap: Map<string, HashData> = new Map();
  for (const hash of hashes) {
    const entry: HashData = {
      hexHash: hash,
      binaryHash: Buffer.from(hash, "hex"),
      assigned: false,
    };
    hashesMap.set(hash, entry);
  }

  // Input processing - extract heights
  const heights = Array.from(
    new Set(
      ((req.query.hash_or_number || "") as string)
        .split(",")
        .filter((ref) => ref !== "") // Remove empty strings
        .map((ref) => ref.trim()) // Remove extra spaces
        .filter(
          (ref) =>
            /^[0-9]+$/.test(ref) && // Validate numeric format
            BigInt(ref) <= BigInt("18446744073709551615"), // Ensure within u64 range
        )
        .map(Number)
        .map(BigInt),
    ),
  );
  const heightsMap: Map<bigint, HeightData> = new Map();
  for (const height of heights) {
    const entry: HeightData = {
      height: height,
      assigned: false,
    };
    heightsMap.set(height, entry);
  }

  // Input processing - basic validation
  if (hashesMap.size === 0 && heightsMap.size === 0) {
    res.status(404);
    if (req.query.json !== undefined) {
      res.json({ error: "no input hashes or heights provided" });
    } else {
      res.render("error", { error: "no input hashes or heights provided" });
    }
    return;
  }
  if (all_inputs.length !== hashesMap.size + heightsMap.size) {
    res.status(404);
    // Compile am error msg that contains the invalid inputs
    const invalid = all_inputs
      .filter(
        (input) =>
          !(
            (
              /^[a-fA-F0-9]{64}$/.test(input) || // Valid hash format
              (/^[0-9]+$/.test(input) && BigInt(input) <= BigInt("18446744073709551615"))
            ) // Valid height format
          ),
      )
      .join(", ");

    if (req.query.json !== undefined) {
      res.json({ error: "invalid hashes or heights: " + invalid });
    } else {
      res.render("error", { error: "invalid hashes or heights: " + invalid });
    }
    return;
  }

  // Searching for blocks by height
  const headerByHeightResult: SearchResult[] = [];
  let headerByHeightError: string | undefined;
  if (heightsMap.size !== 0) {
    for (const height of heights) {
      try {
<<<<<<< HEAD
        const blocks = await collectAsyncIterable(client.getBlocks({ heights: [height] }));
=======
        const blocks = await cache.get(client.getBlocks, { heights: [height] });
>>>>>>> 8b9b1617
        for (const historical_block of blocks) {
          const mapped = {
            payment_reference_hex: undefined,
            block_height: historical_block.block?.header?.height.toString(),
            block_hash: historical_block.block?.header?.hash,
            mined_timestamp: historical_block.block?.header?.timestamp.toString(),
            commitment: undefined,
            is_spent: undefined,
            spent_height: undefined,
            spent_block_hash: undefined,
            min_value_promise: undefined,
            spent_timestamp: undefined,
            output_hash: undefined,
            search_type: "#height",
          };
          headerByHeightResult.push(mapped);
          // Mark this height as assigned
          const heightData = heightsMap.get(height);
          if (heightData) {
            heightData.assigned = true;
          }
        }
      } catch (error) {
        headerByHeightError = `Error fetching block for height: ${height}: ${error}`;
      }
    }
    if (headerByHeightResult.length === 0) {
      headerByHeightError = "no blocks found at height(s): " + heights.join(", ");
    }
  }

  // Searching for blocks by hash
  let binaryHashes: Buffer[] = Array.from(hashesMap.values())
    .filter((hashData) => !hashData.assigned)
    .map((hashData) => hashData.binaryHash);
  const headerByHashResult: SearchResult[] = [];
  let headerByHashError: string | undefined;
  for (const hash of binaryHashes) {
    try {
      const block_header = await client.getHeaderByHash({ hash: hash });
      if (block_header !== undefined) {
        const result = {
          payment_reference_hex: undefined,
          block_height: block_header?.header?.height.toString(),
          block_hash: block_header?.header?.hash,
          mined_timestamp: block_header?.header?.timestamp?.toString(),
          commitment: undefined,
          is_spent: undefined,
          spent_height: undefined,
          spent_block_hash: undefined,
          min_value_promise: undefined,
          spent_timestamp: undefined,
          output_hash: undefined,
          search_type: "#hash",
        };
        headerByHashResult.push(result);
        // Mark this hash as assigned
        const hashData = hashesMap.get(hash.toString("hex"));
        if (hashData) {
          hashData.assigned = true;
        }
      }
    } catch (error) {
      headerByHashError = `Error fetching header for hash ${hash}: ${error}`;
    }
  }
  if (headerByHashResult.length === 0) {
    headerByHashError = `No headers found for hash(es)`;
  }

  // Searching for outputs by payref
  const hexHashes: string[] = Array.from(hashesMap.values())
    .filter((hashData) => !hashData.assigned)
    .map((hashData) => hashData.hexHash);
  let payrefResult: SearchResult[] = [];
  let payrefError: string | undefined;
  try {
    const result = await collectAsyncIterable(
      client.searchPaymentReferences({
        payment_reference_hex: hexHashes,
        include_spent: true,
      }),
    );
    payrefResult = result.map((output: any) => ({
      payment_reference_hex: output.payment_reference_hex,
      block_height: output.block_height.toString(),
      block_hash: output.block_hash,
      mined_timestamp: output.mined_timestamp > 0 ? output.mined_timestamp.toString() : undefined,
      commitment: output.commitment,
      is_spent: output.is_spent || false,
      spent_height: output.spent_height ? output.spent_height.toString() : "0",
      spent_block_hash: output.spent_block_hash || Buffer.alloc(0),
      min_value_promise: output.min_value_promise.toString(),
      spent_timestamp: output.spent_timestamp > 0 ? output.spent_timestamp.toString() : undefined,
      output_hash: output.output_hash,
      search_type: "Payref",
    }));
    // Mark these hashes as assigned
    for (const output of payrefResult) {
      if (output.payment_reference_hex != null) {
        const hashData = hashesMap.get(output.payment_reference_hex);
        if (hashData) {
          hashData.assigned = true;
        }
      }
    }
  } catch (error) {
    payrefError = "no outputs via payref(s): " + error;
  }

  // Searching for outputs by output hash
  binaryHashes = Array.from(hashesMap.values())
    .filter((hashData) => !hashData.assigned)
    .map((hashData) => hashData.binaryHash);
  let outputHashesResult: SearchResult[] = [];
  let outputHashesError: string | undefined;
  try {
    const result = await collectAsyncIterable(
      client.searchPaymentReferencesViaOutputHash({
        hashes: binaryHashes,
      }),
    );
    outputHashesResult = result.map((output: any) => ({
      payment_reference_hex: output.payment_reference_hex,
      block_height: output.block_height.toString(),
      block_hash: output.block_hash,
      mined_timestamp: output.mined_timestamp > 0 ? output.mined_timestamp.toString() : undefined,
      commitment: output.commitment,
      is_spent: output.is_spent || false,
      spent_height: output.spent_height ? output.spent_height.toString() : "0",
      spent_block_hash: output.spent_block_hash || Buffer.alloc(0),
      min_value_promise: output.min_value_promise.toString(),
      spent_timestamp: output.spent_timestamp > 0 ? output.spent_timestamp.toString() : undefined,
      output_hash: output.output_hash,
      search_type: "OutputHash",
    }));
    // Mark these hashes as assigned
    for (const output of outputHashesResult) {
      if (output.output_hash != null) {
        const hashData = hashesMap.get(output.output_hash.toString("hex"));
        if (hashData) {
          hashData.assigned = true;
        }
      }
    }
  } catch (error) {
    outputHashesError = "no outputs via payref(s): " + error;
  }

  // Searching for outputs by commitment
  binaryHashes = Array.from(hashesMap.values())
    .filter((hashData) => !hashData.assigned)
    .map((hashData) => hashData.binaryHash);
  let commitmentResult: SearchResult[] = [];
  let commitmentError: string | undefined;
  try {
    const result = await collectAsyncIterable(client.searchUtxos({ commitments: binaryHashes }));
    commitmentResult = result.flatMap((block: any) =>
      block.block.body.outputs
        .filter((output: any) => binaryHashes.some((hash) => hash.equals(output.commitment)))
        .map((output: any) => ({
          payment_reference_hex: output.payment_reference.toString("hex"),
          block_height: block.block.header.height.toString(),
          block_hash: block.block.header.hash,
          mined_timestamp: block.block.header.timestamp.toString(),
          commitment: output.commitment,
          is_spent: output.is_spent || false,
          spent_height: output.spent_height ? output.spent_height.toString() : "0",
          spent_block_hash: output.spent_block_hash || Buffer.alloc(0),
          min_value_promise: output.minimum_value_promise.toString(),
          spent_timestamp: undefined,
          output_hash: output.hash,
          search_type: "Commitment",
        })),
    );
    // Mark these hashes as assigned
    for (const output of commitmentResult) {
      if (output.commitment != null) {
        const hashData = hashesMap.get(output.commitment.toString("hex"));
        if (hashData) {
          hashData.assigned = true;
        }
      }
    }
  } catch (error) {
    commitmentError = "no outputs via commitment(s): " + error;
  }

  if (
    headerByHeightError !== undefined &&
    headerByHashError !== undefined &&
    payrefError !== undefined &&
    outputHashesError !== undefined &&
    commitmentError !== undefined
  ) {
    res.status(404);
    if (req.query.json !== undefined) {
      res.json({
        error: headerByHeightError || headerByHashError || payrefError || outputHashesError || commitmentError,
      });
    } else {
      res.render("error", {
        error: headerByHeightError || headerByHashError || payrefError || outputHashesError || commitmentError,
      });
    }
    return;
  }

  const combined_json = {
    items: [
      ...new Map([...(headerByHeightResult || []), ...(headerByHashResult || [])].map((item) => [item.block_hash, item])).values(),
      ...new Map(
        [...(payrefResult || []), ...(outputHashesResult || []), ...(commitmentResult || [])].map((item) => [
          item.payment_reference_hex,
          item,
        ]),
      ).values(),
    ].sort((a, b) => Number(b.block_height) - Number(a.block_height)), // Parse block_height as a number
    heights_not_found: Array.from(heightsMap.values())
      .filter((heightData) => !heightData.assigned)
      .map((heightData) => heightData.height.toString()),
    hashes_not_found: Array.from(hashesMap.values())
      .filter((hashData) => !hashData.assigned)
      .map((hashData) => hashData.hexHash),
  };

  if (req.query.json !== undefined) {
    res.json(combined_json);
  } else {
    res.render("search_by_hash_or_height", sanitizeBigInts(combined_json));
  }
});

export default router;<|MERGE_RESOLUTION|>--- conflicted
+++ resolved
@@ -152,11 +152,7 @@
   if (heightsMap.size !== 0) {
     for (const height of heights) {
       try {
-<<<<<<< HEAD
         const blocks = await collectAsyncIterable(client.getBlocks({ heights: [height] }));
-=======
-        const blocks = await cache.get(client.getBlocks, { heights: [height] });
->>>>>>> 8b9b1617
         for (const historical_block of blocks) {
           const mapped = {
             payment_reference_hex: undefined,
