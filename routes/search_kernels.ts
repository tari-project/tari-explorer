--- conflicted
+++ resolved
@@ -56,9 +56,9 @@
   }
   let result;
   try {
-<<<<<<< HEAD
-    result = await client.searchKernels({ signatures: params });
-
+    result = await collectAsyncIterable(
+      client.searchKernels({ signatures: params }),
+    );
     result = result.flatMap((block: any) =>
       block.block.body.kernels
         .filter((kernel: any) =>
@@ -83,10 +83,6 @@
           hash: kernel.hash,
           version: kernel.version || 0,
         })),
-=======
-    result = await collectAsyncIterable(
-      client.searchKernels({ signatures: params }),
->>>>>>> f62a6bab
     );
   } catch (error) {
     res.status(404);
@@ -103,11 +99,7 @@
   if (req.query.json !== undefined) {
     res.json(json);
   } else {
-<<<<<<< HEAD
-    res.render("search_kernels", json);
-=======
-    res.render("search", sanitizeBigInts(json));
->>>>>>> f62a6bab
+    res.render("search_kernels", sanitizeBigInts(json));
   }
 });
 
