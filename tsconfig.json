--- conflicted
+++ resolved
@@ -40,12 +40,8 @@
     "routes/**/*.ts",
     "utils/**/*.ts",
     "applications/**/*.ts",
-<<<<<<< HEAD
-    "bin/*.ts"
-=======
     "bin/**/*.ts",
     "grpc-gen/**/*.ts"
->>>>>>> 8b9b1617
   ],
   "exclude": ["node_modules"]
 }